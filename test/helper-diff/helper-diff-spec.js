<<<<<<< HEAD
const {deepDiff, getDiff, _diffArray, _capitalizedKey, _getLabel, _getCustomLabel, _objectMapped, _changeTransformToView } = require('../../lib/diffHelper')
=======
const {
  getDiff,
  _capitalizedKey,
  _getLabel,
  _getCustomLabel,
  _objectMapped,
  _changeTransformToView,
  _getIndexIsArray
} = require('../../lib/diffHelper')
>>>>>>> 5e08077e
const { Schema } = require('mongoose')
const { keys } = require('lodash')

describe('class HelperDiff', () => {
  context('method .getDiff', () => {
    it('Should call .getDiff without params return empty array', () => {
      const result = getDiff()

      expect(result.length).to.be.eq(0)
    })
    it('Should edited one field with _label_ return diffs', () => {
      const oneSchema = new Schema({
        field: { type: String, _label_: '1º St Label' }
      })

      const old = { field: 'old value' }
      const current = { field: 'new value' }

      const result = getDiff({ old, current }, oneSchema)

      expect(result[0].to).to.be.eq('new value')
      expect(result[0].from).to.be.eq('old value')
      expect(result[0].ops).to.be.eq('Edited')
      expect(result[0].path).to.be.eq('field')
      expect(result[0].label).to.be.eq('1º St Label')
      expect(result[0].isArray).to.be.eq(false)
      expect(result[0].index).to.be.eq(null)
    })
    it('Should edited one field without schema return diffs', () => {
      const old = { field: 'old value' }
      const current = { field: 'new value' }

      const result = getDiff({ old, current })

      expect(result[0].to).to.be.eq('new value')
      expect(result[0].from).to.be.eq('old value')
      expect(result[0].ops).to.be.eq('Edited')
      expect(result[0].path).to.be.eq('field')
      expect(result[0].label).to.be.eq('Field')
      expect(result[0].isArray).to.be.eq(false)
      expect(result[0].index).to.be.eq(null)
    })
    it('Should created one field  with _label_ return diffs', () => {
      const oneSchema = new Schema({
        field: { type: String, _label_: '1º St Label' }
      })

      const old = {}
      const current = { field: 'new value' }

      const result = getDiff({ old, current }, oneSchema)

      expect(result[0].to).to.be.eq('new value')
      expect(result[0].from).to.be.eq('')
      expect(result[0].ops).to.be.eq('Created')
      expect(result[0].path).to.be.eq('field')
      expect(result[0].label).to.be.eq('1º St Label')
      expect(result[0].isArray).to.be.eq(false)
      expect(result[0].index).to.be.eq(null)
    })
    it('Should removed one field  with _label_ return diffs', () => {
      const oneSchema = new Schema({
        field: { type: String, _label_: '1º St Label' },
        fieldTwo: { type: String }
      })

      const old = { fieldTwo: 'field removed', field: 'value' }
      const current = { fieldTwo: 'value' }

      const result = getDiff({ old, current }, oneSchema)

      expect(result[0].to).to.be.eq('value')
      expect(result[0].from).to.be.eq('field removed')
      expect(result[0].ops).to.be.eq('Edited')
      expect(result[0].path).to.be.eq('fieldTwo')
      expect(result[0].label).to.be.eq('Field Two')
      expect(result[0].isArray).to.be.eq(false)
      expect(result[0].index).to.be.eq(null)

      expect(result[1].to).to.be.eq('')
      expect(result[1].from).to.be.eq('value')
      expect(result[1].ops).to.be.eq('Deleted')
      expect(result[1].path).to.be.eq('field')
      expect(result[1].label).to.be.eq('1º St Label')
      expect(result[1].isArray).to.be.eq(false)
      expect(result[1].index).to.be.eq(null)
    })

    it('Should created new item array without _label_ return diffs', () => {
      const otherSchema = new Schema({
        otherField: { type: String }
      })
      const oneSchema = new Schema({
        fields: { type: [otherSchema] }
      })

      const old = { fields: [] }
      const current = { fields: [{ otherField: 'value' }] }

      const result = getDiff({ old, current }, oneSchema)

      expect(result[0].to).to.be.eq('value')
      expect(result[0].from).to.be.eq('')
      expect(result[0].ops).to.be.eq('Created')
      expect(result[0].path).to.be.eq('fields.otherField')
      expect(result[0].label).to.be.eq('Other Field')
      expect(result[0].isArray).to.be.eq(true)
      expect(result[0].index).to.be.eq(0)
    })
    it('Should edited one item array without _label_ return diffs', () => {
      const otherSchema = new Schema({
        otherField: { type: String }
      })
      const oneSchema = new Schema({
        fields: { type: [otherSchema] }
      })

      const old = { fields: [{ otherField: 'old value' }] }
      const current = { fields: [{ otherField: 'value' }] }

      const result = getDiff({ old, current }, oneSchema)

      expect(result[0].to).to.be.eq('value')
      expect(result[0].from).to.be.eq('old value')
      expect(result[0].ops).to.be.eq('Edited')
      expect(result[0].path).to.be.eq('fields.0.otherField')
      expect(result[0].label).to.be.eq('Other Field')
      expect(result[0].isArray).to.be.eq(true)
      expect(result[0].index).to.be.eq(0)
    })
    it('Should edited one item array without _label_ return diffs and index array', () => {
      const otherSchema = new Schema({
        value: { type: String }
      })
      const oneSchema = new Schema({
        fields: { type: [otherSchema] }
      })

      const old = { fields: [{ value: 'one' }, { value: 'two' }] }
      const current = { fields: [{ value: 'one' }, { value: 'one' }] }

      const result = getDiff({ old, current }, oneSchema)

      expect(result[0].to).to.be.eq('one')
      expect(result[0].from).to.be.eq('two')
      expect(result[0].ops).to.be.eq('Edited')
      expect(result[0].path).to.be.eq('fields.1.value')
      expect(result[0].label).to.be.eq('Value')
      expect(result[0].isArray).to.be.eq(true)
      expect(result[0].index).to.be.eq(1)
    })
    it('Should excluded one item array without _label_ return diffs', () => {
      const otherSchema = new Schema({
        otherField: { type: String }
      })
      const oneSchema = new Schema({
        fields: { type: [otherSchema] }
      })

      const old = { fields: [{ otherField: { field: 'one value' } }, { otherField: { field: 'two value' } }] }
      const current = { fields: [{ otherField: { field: 'one value' } }] }

      const result = getDiff({ old, current }, oneSchema)

      expect(result[0].to).to.be.eq('')
      expect(result[0].from).to.be.eq('two value')
      expect(result[0].ops).to.be.eq('Deleted')
      expect(result[0].path).to.be.eq('fields.otherField.field')
      expect(result[0].label).to.be.eq('Field')
      expect(result[0].isArray).to.be.eq(true)
      expect(result[0].index).to.be.eq(1)
    })

    it('Should created new item subdoc with _label_ return diffs', () => {
      const otherSchema = new Schema({
        otherField: { type: String, _label_: 'Sub Doc Path' }
      })
      const oneSchema = new Schema({
        fields: { type: otherSchema }
      })

      const old = {}
      const current = { fields: { otherField: 'value' } }

      const result = getDiff({ old, current }, oneSchema)

      expect(result[0].to).to.be.eq('value')
      expect(result[0].from).to.be.eq('')
      expect(result[0].ops).to.be.eq('Created')
      expect(result[0].path).to.be.eq('fields.otherField')
      expect(result[0].label).to.be.eq('Sub Doc Path')
      expect(result[0].isArray).to.be.eq(false)
      expect(result[0].index).to.be.eq(null)
    })
    it('Should edited subdoc with _label_ return diffs', () => {
      const otherSchema = new Schema({
        otherField: { type: String, _label_: 'Sub Doc' }
      })
      const oneSchema = new Schema({
        fields: { type: otherSchema }
      })

      const old = { fields: { otherField: 'old value' } }
      const current = { fields: { otherField: 'value' } }

      const result = getDiff({ old, current }, oneSchema)

      expect(result[0].to).to.be.eq('value')
      expect(result[0].from).to.be.eq('old value')
      expect(result[0].ops).to.be.eq('Edited')
      expect(result[0].path).to.be.eq('fields.otherField')
      expect(result[0].label).to.be.eq('Sub Doc')
      expect(result[0].isArray).to.be.eq(false)
      expect(result[0].index).to.be.eq(null)
    })
    it('Should excluded item subdoc with _label_ return diffs', () => {
      const otherSchema = new Schema({
        otherField: { type: String, _label_: 'Excluded Path' }
      })
      const oneSchema = new Schema({
        field: { type: otherSchema }
      })

      const old = { field: { otherField: 'one value' } }
      const current = { field: {} }

      const result = getDiff({ old, current }, oneSchema)

      expect(result[0].to).to.be.eq('')
      expect(result[0].from).to.be.eq('one value')
      expect(result[0].ops).to.be.eq('Deleted')
      expect(result[0].path).to.be.eq('field.otherField')
      expect(result[0].label).to.be.eq('Excluded Path')
      expect(result[0].isArray).to.be.eq(false)
      expect(result[0].index).to.be.eq(null)
    })

  })
  context('method ._changeTransformToView', () => {
    it('Should without options and change return null', () => {
      const result = _changeTransformToView()

      expect(result).to.be.eq(null)
    })
    it('Should change without options return default paths on change', () => {
      const change = {
        to: 'value1',
        from: 'value2',
        label: 'value3',
        path: 'value4',
        ops: 'value5',
        index: null,
        isArray: false
      }
      const result = _changeTransformToView(change)

      expect(result).to.deep.eql(change)
      expect(keys(result)).to.be.include('to')
      expect(keys(result)).to.be.include('from')
      expect(keys(result)).to.be.include('label')
      expect(keys(result)).to.be.include('path')
      expect(keys(result)).to.be.include('ops')
      expect(keys(result)).to.be.include('index')
      expect(keys(result)).to.be.include('isArray')
    })
    it('Should change with options return transform paths on change', () => {
      const options = {
        changeTransform: {
          to: 'next',
          from: 'preview',
          label: 'field',
          ops: 'action',
          path: 'pathFlatten'
        }
      }
      const change = { to: 'value1', from: 'value2', label: 'value3', path: 'value4', ops: 'value5' }
      const result = _changeTransformToView(change, options)

      expect(keys(result)).to.be.include('next')
      expect(keys(result)).to.be.include('preview')
      expect(keys(result)).to.be.include('field')
      expect(keys(result)).to.be.include('action')
      expect(keys(result)).to.be.include('pathFlatten')
    })
  })
  context.only('method ._diffArray', () => {
    it('Should without options and change return null', () => {
      const result = _diffArray()

      expect(result.length).to.be.eq(0)
    })
    it('Should change without options return default paths on change', () => {
      const old = [{_id_: '1125111215' a: 3 }, { a: 2 }]
      const current = [ {}, { a: 4 }, { a: 2 },]
      const result = deepDiff(old, current)
      expect(result).to.deep.eql([1,2, 5])
      // expect(_diffArray(['a', 'b', 'c'], ['c', 'd'])).to.deep.eql(['a', 'b', 'd'])
      // expect(_diffArray([{ a: 1 }, {a: 2}], [{ a: 3 }, {a: 2}])).to.deep.eql(['a', 'b', 'd'])
    })
  })
  context('method ._objectMapped', () => {
    it('Should call ._objectMapped without params return undefined', () => {
      const result = _objectMapped()

      expect(result).to.be.eq(undefined)
    })
  })
  context('Method ._capitalizedKey', () => {
    it('should pass empty string return empty string', () => {
      const result = _capitalizedKey()

      expect(result).to.equal('')
    })

    it('should pass camelcase string and return capitalized name', () => {
      const result = _capitalizedKey('oneNameCamelCase')

      expect(result).to.equal('One Name Camel Case')
    })

    it('should pass underScoreCase string and return capitalized name', () => {
      const result = _capitalizedKey('one_Name_Camel_Case')

      expect(result).to.equal('One Name Camel Case')
    })

    it('should pass upperCase string and return capitalized name', () => {
      const result = _capitalizedKey('ONE')

      expect(result).to.equal('One')
    })

    it('should pass lowerCase string and return capitalized name', () => {
      const result = _capitalizedKey('lowercase')

      expect(result).to.equal('Lowercase')
    })
    it('should pass mixed string and return capitalized name', () => {
      const result = _capitalizedKey('ONE_name_Mixed-string')

      expect(result).to.equal('One Name Mixed String')
    })
  })
  context('Method ._getLabel', () => {
    it('should pass without params return empty string', () => {
      const result = _getLabel()

      expect(result).to.be.equal('')
    })
    it('should pass path flatten return last path capitalized without pathSchema', () => {
      const result = _getLabel('field.subfield')

      expect(result).to.be.equal('Subfield')
    })
    it('should pass path array return last path capitalized without pathSchema', () => {
      const result = _getLabel('fields.0.name')

      expect(result).to.be.equal('Name')
    })
    it('should pass path array in array return last path capitalized without pathSchema', () => {
      const result = _getLabel('fields.0.list.0.isActive')

      expect(result).to.be.equal('Is Active')
    })
    it('should schema with sub document and _label_ options return  custom label', () => {
      const oneSchema = new Schema({
        field: {
          numberRef: { type: String, _label_: 'Reference N.º' }
        }
      })
      const result = _getLabel('field.numberRef', oneSchema)

      expect(result).to.be.equal('Reference N.º')
    })
    it('should simples schema with _label_ options and return custom label', () => {
      const oneSchema = new Schema({
        field: { type: String, _label_: '1º St Label' }
      })
      const result = _getLabel('field', oneSchema)

      expect(result).to.be.equal('1º St Label')
    })
    it('should schema with subDoc with _label_ options and return custom label', () => {
      const arraySchema = new Schema({
        oneField: String,
        otherField: { type: String },
        field: {
          subField: {
            otherField: { type: Date, _label_: '3º St Label' }
          }
        }
      })
      const result = _getLabel('field.subField.otherField', arraySchema)

      expect(result).to.be.equal('3º St Label')
    })
    it('should array schema with subdoc array schema with _label_ options and return custom label', () => {
      const otherSchema = new Schema({
        field: { type: Date, _label_: '3º St Label' }
      })
      const oneSchema = new Schema({
        otherFields: { type: [otherSchema] }
      })
      const arraySchema = new Schema({
        oneField: { twoField: { threeField: { type: String, _label_: 'Sub doc Field' } } },
        subDoc: { type: oneSchema },
        fields: { type: [oneSchema] },
        otherField: String
      })

      let result = _getLabel('fields.otherFields.field', arraySchema)
      expect(result).to.be.equal('3º St Label')

      result = _getLabel('oneField.twoField.threeField', arraySchema)
      expect(result).to.be.equal('Sub doc Field')

      result = _getLabel('subDoc.otherFields.field', arraySchema)
      expect(result).to.be.equal('3º St Label')

      result = _getLabel('otherField', arraySchema)
      expect(result).to.be.equal('Other Field')
    })
  })
  context('method ._getCustomLabel', () => {
    it('Should call ._getCustomLabel without params return undefined', () => {
      const result = _getCustomLabel()

      expect(result).to.be.eq(undefined)
    })
    it('Should pass array path without schema return undefined', () => {
      const pathsArray = [
        'field',
        'subfield'
      ]

      const result = _getCustomLabel(pathsArray)

      expect(result).to.be.eq(undefined)
    })
    it('Should pass one field  with _label_ return custom label', () => {
      const oneSchema = new Schema({
        field: { type: String, _label_: '1º St Label' }
      })

      const pathsArray = [
        'field'
      ]

      const result = _getCustomLabel(pathsArray, oneSchema)

      expect(result).to.be.eq('1º St Label')
    })
    it('Should pass one field  without _label_ return undefined', () => {
      const oneSchema = new Schema({
        field: { type: String }
      })

      const pathsArray = [
        'field'
      ]

      const result = _getCustomLabel(pathsArray, oneSchema)

      expect(result).to.be.eq(undefined)
    })
  })
  context('method ._getIndexIsArray', () => {
    it('Should call ._getIndexIsArray without path return { index: null, isArray: false }', () => {
      const result = _getIndexIsArray({ })

      expect(result).to.be.eql({ index: null, isArray: false })
    })
    it('Should call ._getIndexIsArray with path return { index: null, isArray: false }', () => {
      const path = [ 'field', 'subfield' ]

      const result = _getIndexIsArray({ item: {path} })

      expect(result).to.be.eql({ index: null, isArray: false })
    })
    it('Should call ._getIndexIsArray with path and ops==Array return { index: null, isArray: true }', () => {
      const path = [ 'field', 'subfield' ]

      const result = _getIndexIsArray({ item: {path}, ops: 'Array' })

      expect(result).to.be.eql({ index: null, isArray: true} )
    })
    it('Should call ._getIndexIsArray with path and ops==Array and index==1 return { index: 3, isArray: true }', () => {
      const path = [ 'field', 3, 'subfield' ]

      const result = _getIndexIsArray({ item: {path}, ops: 'Array' })

      expect(result).to.be.eql({ index: 3, isArray: true} )
    })
    it('Should call ._getIndexIsArray with path and index==1 without ops return { index: 3, isArray: true }', () => {
      const path = [ 'field', 3, 'subfield' ]

      const result = _getIndexIsArray({ item: {path} })

      expect(result).to.be.eql({ index: 3, isArray: true} )
    })
  })
})<|MERGE_RESOLUTION|>--- conflicted
+++ resolved
@@ -1,16 +1,5 @@
-<<<<<<< HEAD
-const {deepDiff, getDiff, _diffArray, _capitalizedKey, _getLabel, _getCustomLabel, _objectMapped, _changeTransformToView } = require('../../lib/diffHelper')
-=======
-const {
-  getDiff,
-  _capitalizedKey,
-  _getLabel,
-  _getCustomLabel,
-  _objectMapped,
-  _changeTransformToView,
-  _getIndexIsArray
-} = require('../../lib/diffHelper')
->>>>>>> 5e08077e
+const {deepDiff, getDiff, _diffArray, _capitalizedKey, _getLabel, _getCustomLabel, _objectMapped, _changeTransformToView,
+  _getIndexIsArray } = require('../../lib/diffHelper')
 const { Schema } = require('mongoose')
 const { keys } = require('lodash')
 
