'use strict'
const { diff } = require('deep-diff')
<<<<<<< HEAD
const {
  set, get, map, omit, startCase, transform, isMatch,
  isObject, camelCase, compact, concat, isEmpty, isEqualWith
} = require('lodash')
=======
const { set, get, map, omit, startCase, camelCase, compact, concat, isEmpty, isNumber } = require('lodash')
>>>>>>> 5e08077e
const OPERATION = { N: 'Created', D: 'Deleted', E: 'Edited', A: 'Array' }
let changes = []

class DiffHelper {
  /**
   * @author welington Monteiro
   * @param { Object } [diffParams.old] - old json
   * @param { Object } [diffParams.current] - current json
   * @param { Object } [diffParams] - params {old, current}
   * @param {{}} schema - paths schema mapped
   * @param { Object } [options] - options params
   * @param { Array<String> } [options.omitPaths] - options omitPaths params
   * @param { String } [options.changeTransform.label] - options changesToView.label {label: 'otherPathName'}
   * @param { String } [options.changeTransform.to] - options changesToView.to {to: 'otherPathName'}
   * @param { String } [options.changeTransform.from] - options changesToView.from {from: 'otherPathName'}
   * @param { String } [options.changeTransform.ops] - options changesToView.ops {ops: 'otherPathName'}
   * @param { String } [options.changeTransform.path] - options changesToView.path {path: 'otherPathName'}
   * @return { Array } - list of diffs changes
   */
  static getDiff (diffParams = {}, schema = {}, options = {}) {
    let { old = {}, current = {} } = diffParams
    const omitPaths = get(options, 'omitPaths', [])
    const defaultOmitPaths = ['_id']

    old = omit(old, concat(omitPaths, defaultOmitPaths))
    current = omit(current, concat(omitPaths, defaultOmitPaths))
    changes = []

    const differences = diff(old, current)

    DiffHelper._mapItems(differences, schema, options)
    return compact(changes)
  }

  /**
   * @author Welington Monteiro
   * @param { Array } diffs - deep diffs between old and current
   * @param { Schema } schema - paths schema mapped
   * @param { Object } [options] - options params
   * @return {void}
   * @private
   */
  static _mapItems (diffs, schema, options) {
    map(diffs, _addItem)

    function _addItem (item) {
      const to = get(item, 'rhs', get(item, 'item.rhs', ''))
      const path = item.path.join('.')
      const from = get(item, 'lhs', get(item, 'item.lhs', ''))
      let ops = OPERATION[get(item, 'kind', '')]
      const { index, isArray } = DiffHelper._getIndexIsArray({ item, ops })

      if (ops === 'Array') ops = OPERATION[get(item, 'item.kind', '')] || ops

      if (typeof to === 'object') return DiffHelper._objectMapped({ path, item: to, ops, schema, index, isArray }, 'to', options)
      if (typeof from === 'object') return DiffHelper._objectMapped({ path, item: from, ops, schema, index, isArray }, 'from', options)
      const label = DiffHelper._getLabel(path, schema)

      changes.push(DiffHelper._changeTransformToView({ to, path, from, ops, label, index, isArray }, options))
    }
  }

  /**
   * @author Welington Monteiro
   * @param { Object } change - object params
   * @param { Object } [options] -  options change transform to view
   * @return {Object} newChange - object new transformed
   */
  static _changeTransformToView (change = {}, options = {}) {
    const newChange = { index: null, isArray: false }
    if (isEmpty(change)) return null

    set(newChange, 'isArray', get(change, 'isArray'))
    set(newChange, 'index', get(change, 'index'))
    set(newChange, `${get(options, 'changeTransform.to') || 'to'}`, get(change, 'to'))
    set(newChange, `${get(options, 'changeTransform.from') || 'from'}`, get(change, 'from'))
    set(newChange, `${get(options, 'changeTransform.path') || 'path'}`, get(change, 'path'))
    set(newChange, `${get(options, 'changeTransform.ops') || 'ops'}`, get(change, 'ops'))
    set(newChange, `${get(options, 'changeTransform.label') || 'label'}`, get(change, 'label'))

    return newChange
  }

  /**
   * @author Welington Monteiro
   * @param { Object } item - item to mapped fields
   * @param { String } ops - type of path
   * @return {{index: null, isArray: boolean}} - return object
   * @private
   */
  static _getIndexIsArray ({ item = {}, ops = '' }) {
    let index = get(item, 'index', null)
    let isArray = ops === 'Array'

    map(get(item, 'path'), (field) => {
      if (isNumber(field)) {
        index = field
        isArray = true
      }
    })
    return { index, isArray }
  }

  /**
   * @author Welington Monteiro
   * @param { Object } [params] - item to mapped fields
   * @param { Object } [params.item] - item to mapped fields
   * @param { String } [params.path] - path fields
   * @param { String } [params.ops] - ops mapped
   * @param { Object } [params.schema] - paths schema mapped
   * @param [params] - params mapped
   * @param { String } fieldItem - name field item mapped to object
   * @param { Object } [options] - options change transform to view
   * @private
   */
  static _objectMapped (params = {}, fieldItem, options) {
    const { item = '', path, ops, schema = {}, index = null, isArray = false } = params
    map(item, (value, field) => {
      const newPath = `${path}.${field}`

      if (typeof value === 'object') {
        return DiffHelper._objectMapped({ path: newPath, item: value, ops, schema, index, isArray }, fieldItem, options)
      }
      const change = { from: '', to: '' }
      const label = DiffHelper._getLabel(newPath, schema)

      change[`${fieldItem}`] = value
      changes.push(DiffHelper._changeTransformToView({ ...change, path: newPath, ops, label, index, isArray }, options))
    })
  }

  /**
   * @author Welington Monteiro
   * @param { String } str - string name to capitalize
   * @return {string} name field capitalized
   * @private
   */
  static _capitalizedKey (str = '') {
    return startCase(camelCase(str))
  }

  /**
   * @author Welington Monteiro
   * @param { String } path - path object
   * @param { Object } schema - paths schema mapped
   * @return { string } return result
   * @private
   */
  static _getLabel (path = '', schema = {}) {
    const paths = compact(path.replace(/[0-9]/ig, '').split('.'))
    const lastPath = paths[paths.length - 1]
    const label = DiffHelper._getCustomLabel(paths, schema)
    const nameCapitalized = DiffHelper._capitalizedKey(lastPath)

    return (label || nameCapitalized)
  }

  /**
   * @author Welington Monteiro
   * @param { Array } pathsArray - flatten paths schema
   * @param { Object } schema - Schemas mapped paths
   * @return {string} customLabel - return name custom label
   */
  static _getCustomLabel (pathsArray = [], schema = {}) {
    const flattenPath = pathsArray.join('.')
    const paths = !isEmpty(schema.paths) ? schema.paths[flattenPath] : ''
    const singleNestedPaths = !isEmpty(schema.singleNestedPaths) ? schema.singleNestedPaths[flattenPath] : ''
    const subpaths = !isEmpty(schema.subpaths) ? schema.subpaths[flattenPath] : ''

    return get(paths, 'options._label_', get(singleNestedPaths, 'options._label_', get(subpaths, 'options._label_')))
  }

  /**
   * @author Welington Monteiro
   * @description get diff array. Ref: https://medium.com/@alvaro.saburido/set-theory-for-arrays-in-es6-eb2f20a61848
   * @param old
   * @param current
   * @return {*[]}
   * @private
   */
  static _diffArray (old = [], current = []) {
    let difference = old
      .filter(x => !current.includes(x))
      .concat(current.filter(x => !old.includes(x)))
    return deepDiff(old, current)
  }
}

module.exports = DiffHelper

module.exports.deepDiff = (old, current) => {
  return changesDeepDiff(old, current)
}
function changesDeepDiff (old, current, ) {

  return transform(current, (result, value, key) => {
    if (!isEqualWith(value, old[key], isMatch)){
      result[key] = (isObject(value) && isObject(old[key])) ? changesDeepDiff(old[key], value) : value
    }
  })
}<|MERGE_RESOLUTION|>--- conflicted
+++ resolved
@@ -1,13 +1,9 @@
 'use strict'
 const { diff } = require('deep-diff')
-<<<<<<< HEAD
 const {
   set, get, map, omit, startCase, transform, isMatch,
-  isObject, camelCase, compact, concat, isEmpty, isEqualWith
+  isObject, camelCase, compact, concat, isEmpty, isEqualWith, isNumber
 } = require('lodash')
-=======
-const { set, get, map, omit, startCase, camelCase, compact, concat, isEmpty, isNumber } = require('lodash')
->>>>>>> 5e08077e
 const OPERATION = { N: 'Created', D: 'Deleted', E: 'Edited', A: 'Array' }
 let changes = []
 
